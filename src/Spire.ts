--- conflicted
+++ resolved
@@ -311,11 +311,7 @@
                 process.env.SPK!,
                 { expiresIn: -1 }
             );
-<<<<<<< HEAD
-            res.cookie("auth", token, { domain: ".dev.vex.chat", path: "/" });
-=======
             res.cookie("auth", token, { path: "/" });
->>>>>>> c752c78b
             res.sendStatus(200);
         });
 
@@ -362,17 +358,10 @@
                     process.env.SPK!,
                     { expiresIn: JWT_EXPIRY }
                 );
-<<<<<<< HEAD
-                res.cookie("auth", token, {
-                    domain: ".dev.vex.chat",
-                    path: "/",
-                });
-=======
 
                 const test = jwt.verify(token, process.env.SPK!);
 
                 res.cookie("auth", token, { path: "/" });
->>>>>>> c752c78b
                 res.send({ user: censorUser(userEntry), token });
             } catch (err) {
                 console.log(err.toString());
